--- conflicted
+++ resolved
@@ -109,49 +109,11 @@
                     this->exceptions.emplace_back(U"Unexpected identifier", token.index);
             } break;
 
-<<<<<<< HEAD
             case kh::TokenType::SYMBOL:
                 switch (token.value.symbol_type) {
                     case kh::Symbol::SEMICOLON: {
                         this->ti++;
                     } break;
-=======
-                bool is_static, is_public;
-                this->parseAccessAttribs(is_static, is_public);
-                GUARD(0);
-                functions.emplace_back(this->parseFunction(is_static, is_public));
-            }
-            else if (identifier == U"class") {
-                this->ti++;
-                GUARD(0);
-                classes.emplace_back(this->parseClass());
-            }
-            else if (identifier == U"struct") {
-                this->ti++;
-                GUARD(0);
-                structs.emplace_back(this->parseStruct());
-            }
-            else if (identifier == U"enum") {
-                this->ti++;
-                GUARD(0);
-                enums.emplace_back(this->parseEnum());
-            }
-            else if (identifier == U"import") {
-                this->ti++;
-                GUARD(0);
-                imports.emplace_back(this->parseImport(false));
-            }
-            else if (identifier == U"include") {
-                this->ti++;
-                GUARD(0);
-                imports.emplace_back(this->parseImport(true));
-            }
-            else {
-                this->exceptions.emplace_back(U"Unexpected identifier", token.index);
-                this->ti++;
-            }
-        } break;
->>>>>>> ba9f8fb5
 
                     default:
                         this->ti++;
@@ -222,13 +184,8 @@
             else
                 this->exceptions.emplace_back(U"Was expecting a semicolon", token.index);
         }
-<<<<<<< HEAD
-        else if (token.type == kh::TokenType::SYMBOL &&
-                 token.value.symbol_type == kh::Symbol::SEMICOLON)
-=======
         else {
             this->exceptions.emplace_back(U"Was expecting an identifier", token.index);
->>>>>>> ba9f8fb5
             this->ti++;
         }
     }
